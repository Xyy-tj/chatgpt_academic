<<<<<<< HEAD
---
title: academic-chatgpt
emoji: 😻
colorFrom: blue
colorTo: blue
sdk: gradio
sdk_version: 3.25.0
python_version: 3.11
app_file: main.py
pinned: false
---

# ChatGPT 学术优化
=======


# <img src="docs/logo.png" width="40" > ChatGPT 学术优化
>>>>>>> 205a6952

**如果喜欢这个项目，请给它一个Star；如果你发明了更好用的快捷键或函数插件，欢迎发issue或者pull requests**

If you like this project, please give it a Star. If you've come up with more useful academic shortcuts or functional plugins, feel free to open an issue or pull request. We also have a README in [English|](docs/README_EN.md)[日本語|](docs/README_JP.md)[Русский|](docs/README_RS.md)[Français](docs/README_FR.md) translated by this project itself.

> **Note**
>
> 1.请注意只有**红颜色**标识的函数插件（按钮）才支持读取文件，部分插件位于插件区的**下拉菜单**中。另外我们以**最高优先级**欢迎和处理任何新插件的PR！
>
> 2.本项目中每个文件的功能都在自译解[`self_analysis.md`](https://github.com/binary-husky/chatgpt_academic/wiki/chatgpt-academic%E9%A1%B9%E7%9B%AE%E8%87%AA%E8%AF%91%E8%A7%A3%E6%8A%A5%E5%91%8A)详细说明。随着版本的迭代，您也可以随时自行点击相关函数插件，调用GPT重新生成项目的自我解析报告。常见问题汇总在[`wiki`](https://github.com/binary-husky/chatgpt_academic/wiki/%E5%B8%B8%E8%A7%81%E9%97%AE%E9%A2%98)当中。
> 


<div align="center">
    
功能 | 描述
--- | ---
一键润色 | 支持一键润色、一键查找论文语法错误
一键中英互译 | 一键中英互译
一键代码解释 | 可以正确显示代码、解释代码
[自定义快捷键](https://www.bilibili.com/video/BV14s4y1E7jN) | 支持自定义快捷键
[配置代理服务器](https://www.bilibili.com/video/BV1rc411W7Dr) | 支持配置代理服务器
模块化设计 | 支持自定义高阶的函数插件与[函数插件]，插件支持[热更新](https://github.com/binary-husky/chatgpt_academic/wiki/%E5%87%BD%E6%95%B0%E6%8F%92%E4%BB%B6%E6%8C%87%E5%8D%97)
[自我程序剖析](https://www.bilibili.com/video/BV1cj411A7VW) | [函数插件] [一键读懂](https://github.com/binary-husky/chatgpt_academic/wiki/chatgpt-academic%E9%A1%B9%E7%9B%AE%E8%87%AA%E8%AF%91%E8%A7%A3%E6%8A%A5%E5%91%8A)本项目的源代码
[程序剖析](https://www.bilibili.com/video/BV1cj411A7VW) | [函数插件] 一键可以剖析其他Python/C/C++/Java/Lua/...项目树
读论文 | [函数插件] 一键解读latex论文全文并生成摘要
Latex全文翻译、润色 | [函数插件] 一键翻译或润色latex论文
批量注释生成 | [函数插件] 一键批量生成函数注释
chat分析报告生成 | [函数插件] 运行后自动生成总结汇报
[arxiv小助手](https://www.bilibili.com/video/BV1LM4y1279X) | [函数插件] 输入arxiv文章url即可一键翻译摘要+下载PDF
[PDF论文全文翻译功能](https://www.bilibili.com/video/BV1KT411x7Wn) | [函数插件] PDF论文提取题目&摘要+翻译全文（多线程）
[谷歌学术统合小助手](https://www.bilibili.com/video/BV19L411U7ia) | [函数插件] 给定任意谷歌学术搜索页面URL，让gpt帮你选择有趣的文章
公式/图片/表格显示 | 可以同时显示公式的tex形式和渲染形式，支持公式、代码高亮
多线程函数插件支持 | 支持多线调用chatgpt，一键处理海量文本或程序
启动暗色gradio[主题](https://github.com/binary-husky/chatgpt_academic/issues/173) | 在浏览器url后面添加```/?__dark-theme=true```可以切换dark主题
[多LLM模型](https://www.bilibili.com/video/BV1wT411p7yf)支持，[API2D](https://api2d.com/)接口支持 | 同时被GPT3.5、GPT4和[清华ChatGLM](https://github.com/THUDM/ChatGLM-6B)伺候的感觉一定会很不错吧？
huggingface免科学上网[在线体验](https://huggingface.co/spaces/qingxu98/gpt-academic) | 登陆huggingface后复制[此空间](https://huggingface.co/spaces/qingxu98/gpt-academic)
…… | ……

</div>


- 新界面（修改config.py中的LAYOUT选项即可实现“左右布局”和“上下布局”的切换）
<div align="center">
<img src="https://user-images.githubusercontent.com/96192199/230361456-61078362-a966-4eb5-b49e-3c62ef18b860.gif" width="700" >
</div>


- 所有按钮都通过读取functional.py动态生成，可随意加自定义功能，解放粘贴板
<div align="center">
<img src="https://user-images.githubusercontent.com/96192199/231975334-b4788e91-4887-412f-8b43-2b9c5f41d248.gif" width="700" >
</div>

- 润色/纠错
<div align="center">
<img src="https://user-images.githubusercontent.com/96192199/231980294-f374bdcb-3309-4560-b424-38ef39f04ebd.gif" width="700" >
</div>

- 如果输出包含公式，会同时以tex形式和渲染形式显示，方便复制和阅读
<div align="center">
<img src="https://user-images.githubusercontent.com/96192199/230598842-1d7fcddd-815d-40ee-af60-baf488a199df.png" width="700" >
</div>

- 懒得看项目代码？整个工程直接给chatgpt炫嘴里
<div align="center">
<img src="https://user-images.githubusercontent.com/96192199/226935232-6b6a73ce-8900-4aee-93f9-733c7e6fef53.png" width="700" >
</div>

- 多种大语言模型混合调用（ChatGLM + OpenAI-GPT3.5 + [API2D](https://api2d.com/)-GPT4）
<div align="center">
<img src="https://user-images.githubusercontent.com/96192199/232537274-deca0563-7aa6-4b5d-94a2-b7c453c47794.png" width="700" >
</div>

多种大语言模型混合调用[huggingface测试版](https://huggingface.co/spaces/qingxu98/academic-chatgpt-beta)（huggingface版不支持chatglm）


---

## 安装-方法1：直接运行 (Windows, Linux or MacOS)

1. 下载项目
```sh
git clone https://github.com/binary-husky/chatgpt_academic.git
cd chatgpt_academic
```

2. 配置API_KEY和代理设置

在`config.py`中，配置 海外Proxy 和 OpenAI API KEY，说明如下
```
1. 如果你在国内，需要设置海外代理才能够顺利使用 OpenAI API，设置方法请仔细阅读config.py（1.修改其中的USE_PROXY为True; 2.按照说明修改其中的proxies）。
2. 配置 OpenAI API KEY。你需要在 OpenAI 官网上注册并获取 API KEY。一旦你拿到了 API KEY，在 config.py 文件里配置好即可。
3. 与代理网络有关的issue（网络超时、代理不起作用）汇总到 https://github.com/binary-husky/chatgpt_academic/issues/1
```
（P.S. 程序运行时会优先检查是否存在名为`config_private.py`的私密配置文件，并用其中的配置覆盖`config.py`的同名配置。因此，如果您能理解我们的配置读取逻辑，我们强烈建议您在`config.py`旁边创建一个名为`config_private.py`的新配置文件，并把`config.py`中的配置转移（复制）到`config_private.py`中。`config_private.py`不受git管控，可以让您的隐私信息更加安全。）


3. 安装依赖
```sh
# （选择一）推荐
python -m pip install -r requirements.txt   

# （选择二）如果您使用anaconda，步骤也是类似的：
# （选择二.1）conda create -n gptac_venv python=3.11
# （选择二.2）conda activate gptac_venv
# （选择二.3）python -m pip install -r requirements.txt

# 备注：使用官方pip源或者阿里pip源，其他pip源（如一些大学的pip）有可能出问题，临时换源方法： 
# python -m pip install -r requirements.txt -i https://mirrors.aliyun.com/pypi/simple/
```

如果需要支持清华ChatGLM，需要额外安装更多依赖（不熟悉python者、电脑配置不佳者，建议不要尝试）：
```sh
python -m pip install -r request_llm/requirements_chatglm.txt
```

4. 运行
```sh
python main.py
```

5. 测试函数插件
```
- 测试Python项目分析
    input区域 输入 `./crazy_functions/test_project/python/dqn` ， 然后点击 "解析整个Python项目"
- 测试自我代码解读
    点击 "[多线程Demo] 解析此项目本身（源码自译解）"
- 测试实验功能模板函数（要求gpt回答历史上的今天发生了什么），您可以根据此函数为模板，实现更复杂的功能
    点击 "[函数插件模板Demo] 历史上的今天"
- 函数插件区下拉菜单中有更多功能可供选择
```

## 安装-方法2：使用docker (Linux)

1. 仅ChatGPT（推荐大多数人选择）
``` sh
# 下载项目
git clone https://github.com/binary-husky/chatgpt_academic.git
cd chatgpt_academic
# 配置 海外Proxy 和 OpenAI API KEY
用任意文本编辑器编辑 config.py
# 安装
docker build -t gpt-academic .
# 运行
docker run --rm -it --net=host gpt-academic

# 测试函数插件
## 测试函数插件模板函数（要求gpt回答历史上的今天发生了什么），您可以根据此函数为模板，实现更复杂的功能
点击 "[函数插件模板Demo] 历史上的今天"
## 测试给Latex项目写摘要
input区域 输入 ./crazy_functions/test_project/latex/attention ， 然后点击 "读Tex论文写摘要"
## 测试Python项目分析
input区域 输入 ./crazy_functions/test_project/python/dqn ， 然后点击 "解析整个Python项目"

函数插件区下拉菜单中有更多功能可供选择
```

2. ChatGPT+ChatGLM（需要对docker非常熟悉 + 电脑配置足够强）

``` sh
# 修改dockerfile
cd docs && nano Dockerfile+ChatGLM
# How to build | 如何构建 （Dockerfile+ChatGLM在docs路径下，请先cd docs）
docker build -t gpt-academic --network=host -f Dockerfile+ChatGLM .
# How to run | 如何运行 (1) 直接运行: 
docker run --rm -it --net=host --gpus=all gpt-academic
# How to run | 如何运行 (2) 我想运行之前进容器做一些调整: 
docker run --rm -it --net=host --gpus=all gpt-academic bash
```


## 安装-方法3：其他部署方式

1. 远程云服务器部署
请访问[部署wiki-1](https://github.com/binary-husky/chatgpt_academic/wiki/%E4%BA%91%E6%9C%8D%E5%8A%A1%E5%99%A8%E8%BF%9C%E7%A8%8B%E9%83%A8%E7%BD%B2%E6%8C%87%E5%8D%97)

2. 使用WSL2（Windows Subsystem for Linux 子系统）
请访问[部署wiki-2](https://github.com/binary-husky/chatgpt_academic/wiki/%E4%BD%BF%E7%94%A8WSL2%EF%BC%88Windows-Subsystem-for-Linux-%E5%AD%90%E7%B3%BB%E7%BB%9F%EF%BC%89%E9%83%A8%E7%BD%B2)


## 安装-代理配置
1. 常规方法
[配置代理](https://github.com/binary-husky/chatgpt_academic/issues/1)

2. 纯新手教程
[纯新手教程](https://github.com/binary-husky/chatgpt_academic/wiki/%E4%BB%A3%E7%90%86%E8%BD%AF%E4%BB%B6%E9%97%AE%E9%A2%98%E7%9A%84%E6%96%B0%E6%89%8B%E8%A7%A3%E5%86%B3%E6%96%B9%E6%B3%95%EF%BC%88%E6%96%B9%E6%B3%95%E5%8F%AA%E9%80%82%E7%94%A8%E4%BA%8E%E6%96%B0%E6%89%8B%EF%BC%89)


---

## 自定义新的便捷按钮（学术快捷键自定义）
任意文本编辑器打开`core_functional.py`，添加条目如下，然后重启程序即可。（如果按钮已经添加成功并可见，那么前缀、后缀都支持热修改，无需重启程序即可生效。）
例如
```
"超级英译中": {
    # 前缀，会被加在你的输入之前。例如，用来描述你的要求，例如翻译、解释代码、润色等等
    "Prefix": "请翻译把下面一段内容成中文，然后用一个markdown表格逐一解释文中出现的专有名词：\n\n", 
    
    # 后缀，会被加在你的输入之后。例如，配合前缀可以把你的输入内容用引号圈起来。
    "Suffix": "",
},
```
<div align="center">
<img src="https://user-images.githubusercontent.com/96192199/226899272-477c2134-ed71-4326-810c-29891fe4a508.png" width="500" >
</div>

---


## 部分功能展示

### 图片显示：

<div align="center">
<img src="https://user-images.githubusercontent.com/96192199/228737599-bf0a9d9c-1808-4f43-ae15-dfcc7af0f295.png" width="800" >
</div>


### 如果一个程序能够读懂并剖析自己：

<div align="center">
<img src="https://user-images.githubusercontent.com/96192199/226936850-c77d7183-0749-4c1c-9875-fd4891842d0c.png" width="800" >
</div>

<div align="center">
<img src="https://user-images.githubusercontent.com/96192199/226936618-9b487e4b-ab5b-4b6e-84c6-16942102e917.png" width="800" >
</div>

### 其他任意Python/Cpp项目剖析：
<div align="center">
<img src="https://user-images.githubusercontent.com/96192199/226935232-6b6a73ce-8900-4aee-93f9-733c7e6fef53.png" width="800" >
</div>

<div align="center">
<img src="https://user-images.githubusercontent.com/96192199/226969067-968a27c1-1b9c-486b-8b81-ab2de8d3f88a.png" width="800" >
</div>

### Latex论文一键阅读理解与摘要生成
<div align="center">
<img src="https://user-images.githubusercontent.com/96192199/227504406-86ab97cd-f208-41c3-8e4a-7000e51cf980.png" width="800" >
</div>

### 自动报告生成
<div align="center">
<img src="https://user-images.githubusercontent.com/96192199/227503770-fe29ce2c-53fd-47b0-b0ff-93805f0c2ff4.png" height="300" >
<img src="https://user-images.githubusercontent.com/96192199/227504617-7a497bb3-0a2a-4b50-9a8a-95ae60ea7afd.png" height="300" >
<img src="https://user-images.githubusercontent.com/96192199/227504005-efeaefe0-b687-49d0-bf95-2d7b7e66c348.png" height="300" >
</div>

### 模块化功能设计
<div align="center">
<img src="https://user-images.githubusercontent.com/96192199/229288270-093643c1-0018-487a-81e6-1d7809b6e90f.png" height="400" >
<img src="https://user-images.githubusercontent.com/96192199/227504931-19955f78-45cd-4d1c-adac-e71e50957915.png" height="400" >
</div>


### 源代码转译英文

<div align="center">
<img src="https://user-images.githubusercontent.com/96192199/229720562-fe6c3508-6142-4635-a83d-21eb3669baee.png" height="400" >
</div>

## Todo 与 版本规划:
- version 3.2+ (todo): 函数插件支持更多参数接口
- version 3.1: 支持同时问询多个gpt模型！支持api2d，支持多个apikey负载均衡
- version 3.0: 对chatglm和其他小型llm的支持
- version 2.6: 重构了插件结构，提高了交互性，加入更多插件
- version 2.5: 自更新，解决总结大工程源代码时文本过长、token溢出的问题
- version 2.4: (1)新增PDF全文翻译功能; (2)新增输入区切换位置的功能; (3)新增垂直布局选项; (4)多线程函数插件优化。
- version 2.3: 增强多线程交互性
- version 2.2: 函数插件支持热重载
- version 2.1: 可折叠式布局
- version 2.0: 引入模块化函数插件
- version 1.0: 基础功能

## 参考与学习

```
代码中参考了很多其他优秀项目中的设计，主要包括：

# 借鉴项目1：借鉴了ChuanhuChatGPT中诸多技巧
https://github.com/GaiZhenbiao/ChuanhuChatGPT

# 借鉴项目2：清华ChatGLM-6B：
https://github.com/THUDM/ChatGLM-6B
```<|MERGE_RESOLUTION|>--- conflicted
+++ resolved
@@ -1,4 +1,3 @@
-<<<<<<< HEAD
 ---
 title: academic-chatgpt
 emoji: 😻
@@ -12,11 +11,6 @@
 ---
 
 # ChatGPT 学术优化
-=======
-
-
-# <img src="docs/logo.png" width="40" > ChatGPT 学术优化
->>>>>>> 205a6952
 
 **如果喜欢这个项目，请给它一个Star；如果你发明了更好用的快捷键或函数插件，欢迎发issue或者pull requests**
 
