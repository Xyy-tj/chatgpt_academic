# 'primary' 颜色对应 theme.py 中的 primary_hue
# 'secondary' 颜色对应 theme.py 中的 neutral_hue
# 'stop' 颜色对应 theme.py 中的 color_er
# 默认按钮颜色是 secondary
from toolbox import clear_line_break

def get_functionals():
    return {
<<<<<<< HEAD
        "英语学术润色": {
            # 前言
            "Prefix":   r"Below is a paragraph from an academic paper. Polish the writing to meet the academic style, " +
                        r"improve the spelling, grammar, clarity, concision and overall readability. When neccessary, rewrite the whole sentence. " +
                        r"Furthermore, list all modification and explain the reasons to do so in markdown table." + "\n\n",
            # 后语 
            "Suffix":   r"",
            "Color":    r"secondary",    # 按钮颜色
        },
        "中文学术润色": {
            "Prefix":   r"作为一名中文学术论文写作改进助理，你的任务是改进所提供文本的拼写、语法、清晰、简洁和整体可读性，" + 
                        r"同时分解长句，减少重复，并提供改进建议。请只提供文本的更正版本，避免包括解释。请编辑以下文本" + "\n\n",
            "Suffix":   r"",
        },
        "查找语法错误": {
            "Prefix":   r"Below is a paragraph from an academic paper. " +
                        r"Can you help me ensure that the grammar and the spelling is correct? " +
                        r"Do not try to polish the text, if no mistake is found, tell me that this paragraph is good." + 
                        r"If you find grammar or spelling mistakes, please list mistakes you find in a two-column markdown table, " + 
                        r"put the original text the first column, " +
                        r"put the corrected text in the second column and highlight the key words you fixed." + "\n\n",
            "Suffix":   r"",
            "PreProcess": clear_line_break,    # 预处理：清除换行符
        },
        "中译英": {
            "Prefix":   r"Please translate following sentence to English:" + "\n\n",
            "Suffix":   r"",
        },
        "学术中译英": {
            "Prefix":   r"Please translate following sentence to English with academic writing, and provide some related authoritative examples:" + "\n\n",
            "Suffix":   r"",
        },
        "英译中": {
            "Prefix":   r"请翻译成中文：" + "\n\n",
            "Suffix":   r"",
        },
        "找图片": {
            "Prefix":   r"我需要你找一张网络图片。使用Unsplash API(https://source.unsplash.com/960x640/?<英语关键词>)获取图片URL，" +
                        r"然后请使用Markdown格式封装，并且不要有反斜线，不要用代码块。现在，请按以下描述给我发送图片：" + "\n\n",
            "Suffix":   r"",
        },
        "解释代码": {
            "Prefix":   r"请解释以下代码：" + "\n```\n",
            "Suffix":   "\n```\n",
=======
        "学术英文润色": {
            "Prefix": "I want you to act as a scientific refiner. \
                I will provide you with some paragraphs \
                and your task is to refine and polish the paragraphs academically. \
                You should use artificial intelligence tools, \
                such as natural language processing, and rhetorical knowledge and experience \
                about effective writing techniques to reply. \
                I want you to replace my simplified A0-level words and sentences with more beautiful and elegant, \
                upper level Chinese words and sentences. \
                Keep the meaning same, but make them more logical, concise and powerful. \
                I'll give you my paragraphs as follows:  \n\n",  # 后语
            "Suffix": "",
            "Color": "secondary",  # 按钮颜色
        },
        "学术中文润色": {
            "Prefix": "I want you to act as a scientific refiner. \
                I will provide you with some paragraphs in Chinese \
                and your task is to refine and polish the paragraphs academically also in Chinese. \
                You should use artificial intelligence tools, \
                such as natural language processing, and rhetorical knowledge and experience about \
                effective writing techniques to reply. \
                I want you to replace my simplified A0-level words and sentences with more beautiful and elegant, \
                upper level Chinese words and sentences. \
                Keep the meaning same, but make them more logical, concise and powerful. \
                I'll give you my paragraphs as follows:  \n\n",
            "Suffix": "",
            "Color": "secondary",
        },
        "学术中英互译": {
            "Prefix": "I want you to act as a scientific English-Chinese translator, \
                I will provide you with some paragraphs in one language \
                and your task is to accurately and academically translate the paragraphs only into the other language. \
                Do not repeat the original provided paragraphs after translation. \
                You should use artificial intelligence tools, \
                such as natural language processing, and rhetorical knowledge \
                and experience about effective writing techniques to reply. \
                I'll give you my paragraphs as follows:  \n\n",
            "Suffix": "",
            "Color": "secondary",
        },
        "日常中英互译": {
            "Prefix": "I want you to act as an English-Chinese translator, \
                I will provide you with some paragraphs in one language \
                and your task is to accurately translate the paragraphs only into the other language, \
                like a native speaker. \
                Do not repeat the original provided paragraphs after translation. \
                You should use artificial intelligence tools, \
                such as natural language processing, and rhetorical knowledge \
                I'll give you my paragraphs as follows:  \n\n",
            "Suffix": "",
            "Color": "secondary",
        },
        "代码剖析": {
            "Prefix": "请解释以下代码：\n```\n",
            "Suffix": "\n```\n",
            "Color": "secondary",
>>>>>>> 97cd98d5
        },
    }<|MERGE_RESOLUTION|>--- conflicted
+++ resolved
@@ -6,7 +6,6 @@
 
 def get_functionals():
     return {
-<<<<<<< HEAD
         "英语学术润色": {
             # 前言
             "Prefix":   r"Below is a paragraph from an academic paper. Polish the writing to meet the academic style, " +
@@ -35,9 +34,17 @@
             "Prefix":   r"Please translate following sentence to English:" + "\n\n",
             "Suffix":   r"",
         },
-        "学术中译英": {
-            "Prefix":   r"Please translate following sentence to English with academic writing, and provide some related authoritative examples:" + "\n\n",
-            "Suffix":   r"",
+        "学术中英互译": {
+            "Prefix":   r"I want you to act as a scientific English-Chinese translator, " +
+                        r"I will provide you with some paragraphs in one language " +
+                        r"and your task is to accurately and academically translate the paragraphs only into the other language. " +
+                        r"Do not repeat the original provided paragraphs after translation. " +
+                        r"You should use artificial intelligence tools, " +
+                        r"such as natural language processing, and rhetorical knowledge " +
+                        r"and experience about effective writing techniques to reply. " +
+                        r"I'll give you my paragraphs as follows, tell me what language it is written in, and then translate:" + "\n\n",
+            "Suffix": "",
+            "Color": "secondary",
         },
         "英译中": {
             "Prefix":   r"请翻译成中文：" + "\n\n",
@@ -51,63 +58,5 @@
         "解释代码": {
             "Prefix":   r"请解释以下代码：" + "\n```\n",
             "Suffix":   "\n```\n",
-=======
-        "学术英文润色": {
-            "Prefix": "I want you to act as a scientific refiner. \
-                I will provide you with some paragraphs \
-                and your task is to refine and polish the paragraphs academically. \
-                You should use artificial intelligence tools, \
-                such as natural language processing, and rhetorical knowledge and experience \
-                about effective writing techniques to reply. \
-                I want you to replace my simplified A0-level words and sentences with more beautiful and elegant, \
-                upper level Chinese words and sentences. \
-                Keep the meaning same, but make them more logical, concise and powerful. \
-                I'll give you my paragraphs as follows:  \n\n",  # 后语
-            "Suffix": "",
-            "Color": "secondary",  # 按钮颜色
-        },
-        "学术中文润色": {
-            "Prefix": "I want you to act as a scientific refiner. \
-                I will provide you with some paragraphs in Chinese \
-                and your task is to refine and polish the paragraphs academically also in Chinese. \
-                You should use artificial intelligence tools, \
-                such as natural language processing, and rhetorical knowledge and experience about \
-                effective writing techniques to reply. \
-                I want you to replace my simplified A0-level words and sentences with more beautiful and elegant, \
-                upper level Chinese words and sentences. \
-                Keep the meaning same, but make them more logical, concise and powerful. \
-                I'll give you my paragraphs as follows:  \n\n",
-            "Suffix": "",
-            "Color": "secondary",
-        },
-        "学术中英互译": {
-            "Prefix": "I want you to act as a scientific English-Chinese translator, \
-                I will provide you with some paragraphs in one language \
-                and your task is to accurately and academically translate the paragraphs only into the other language. \
-                Do not repeat the original provided paragraphs after translation. \
-                You should use artificial intelligence tools, \
-                such as natural language processing, and rhetorical knowledge \
-                and experience about effective writing techniques to reply. \
-                I'll give you my paragraphs as follows:  \n\n",
-            "Suffix": "",
-            "Color": "secondary",
-        },
-        "日常中英互译": {
-            "Prefix": "I want you to act as an English-Chinese translator, \
-                I will provide you with some paragraphs in one language \
-                and your task is to accurately translate the paragraphs only into the other language, \
-                like a native speaker. \
-                Do not repeat the original provided paragraphs after translation. \
-                You should use artificial intelligence tools, \
-                such as natural language processing, and rhetorical knowledge \
-                I'll give you my paragraphs as follows:  \n\n",
-            "Suffix": "",
-            "Color": "secondary",
-        },
-        "代码剖析": {
-            "Prefix": "请解释以下代码：\n```\n",
-            "Suffix": "\n```\n",
-            "Color": "secondary",
->>>>>>> 97cd98d5
         },
     }