/* hide remove all button */
.remove-all.svelte-aqlk7e.svelte-aqlk7e.svelte-aqlk7e {
    visibility: hidden;
}

/* hide selector border */
#input-plugin-group .wrap.svelte-aqlk7e.svelte-aqlk7e.svelte-aqlk7e {
    border: 0px;
    box-shadow: none;
}

/* hide selector label */
#input-plugin-group .svelte-1gfkn6j {
    visibility: hidden;
}


/* height of the upload box */
.wrap.svelte-xwlu1w {
    min-height: var(--size-32);
}

/* status bar height */
.min.svelte-1yrv54 {
    min-height: var(--size-12);
}

/* copy btn */
.message-btn-row {
    width: 19px;
    height: 19px;
    position: absolute;
    left: calc(100% + 3px);
    top: 0;
    display: flex;
    justify-content: space-between;
}
/* .message-btn-row-leading, .message-btn-row-trailing {
    display: inline-flex;
    gap: 4px;
} */
.message-btn-row button {
    font-size: 18px;
    align-self: center;
    align-items: center;
    flex-wrap: nowrap;
    white-space: nowrap;
    display: inline-flex;
    flex-direction: row;
    gap: 4px;
    padding-block: 2px !important;
}

<<<<<<< HEAD

/* Scrollbar Width */
::-webkit-scrollbar {
width: 12px;
}

/* Scrollbar Track */
::-webkit-scrollbar-track {
background: #f1f1f1; 
}

/* Scrollbar Handle */
::-webkit-scrollbar-thumb {
background: #888; 
border-radius: 12px; /* Round the edges of the thumb */
}

/* Scrollbar Handle on hover */
::-webkit-scrollbar-thumb:hover {
background: #555; 
=======
/* input btns: clear, reset, stop */
#input-panel button {
    min-width: min(80px,100%);
}
#input-panel2 button {
    min-width: min(80px,100%);
>>>>>>> f0a5c49a
}<|MERGE_RESOLUTION|>--- conflicted
+++ resolved
@@ -51,33 +51,35 @@
     padding-block: 2px !important;
 }
 
-<<<<<<< HEAD
 
 /* Scrollbar Width */
 ::-webkit-scrollbar {
-width: 12px;
+    width: 12px;
 }
 
 /* Scrollbar Track */
 ::-webkit-scrollbar-track {
-background: #f1f1f1; 
+    background: #f1f1f1;
+    border-radius: 12px;
 }
 
 /* Scrollbar Handle */
 ::-webkit-scrollbar-thumb {
-background: #888; 
-border-radius: 12px; /* Round the edges of the thumb */
+    background: #888;
+    border-radius: 12px;
 }
 
 /* Scrollbar Handle on hover */
 ::-webkit-scrollbar-thumb:hover {
-background: #555; 
-=======
+    background: #555;
+}
+
 /* input btns: clear, reset, stop */
 #input-panel button {
-    min-width: min(80px,100%);
+    min-width: min(80px, 100%);
 }
+
+/* input btns: clear, reset, stop */
 #input-panel2 button {
-    min-width: min(80px,100%);
->>>>>>> f0a5c49a
+    min-width: min(80px, 100%);
 }