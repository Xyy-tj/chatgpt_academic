import markdown
import mdtex2html
import threading
import importlib
import traceback
import importlib
import inspect
import re
from latex2mathml.converter import convert as tex2mathml
from functools import wraps, lru_cache


def ArgsGeneralWrapper(f):
    """
        装饰器函数，用于重组输入参数，改变输入参数的顺序与结构。
    """
    def decorated(txt, txt2, *args, **kwargs):
        txt_passon = txt
        if txt == "" and txt2 != "":
            txt_passon = txt2
        yield from f(txt_passon, *args, **kwargs)
    return decorated


def get_reduce_token_percent(text):
    try:
        # text = "maximum context length is 4097 tokens. However, your messages resulted in 4870 tokens"
        pattern = r"(\d+)\s+tokens\b"
        match = re.findall(pattern, text)
        EXCEED_ALLO = 500  # 稍微留一点余地，否则在回复时会因余量太少出问题
        max_limit = float(match[0]) - EXCEED_ALLO
        current_tokens = float(match[1])
        ratio = max_limit/current_tokens
        assert ratio > 0 and ratio < 1
        return ratio, str(int(current_tokens-max_limit))
    except:
        return 0.5, '不详'


def predict_no_ui_but_counting_down(i_say, i_say_show_user, chatbot, top_p, temperature, history=[], sys_prompt='', long_connection=True):
    """
        调用简单的predict_no_ui接口，但是依然保留了些许界面心跳功能，当对话太长时，会自动采用二分法截断
        i_say: 当前输入
        i_say_show_user: 显示到对话界面上的当前输入，例如，输入整个文件时，你绝对不想把文件的内容都糊到对话界面上
        chatbot: 对话界面句柄
        top_p, temperature: gpt参数
        history: gpt参数 对话历史
        sys_prompt: gpt参数 sys_prompt
        long_connection: 是否采用更稳定的连接方式（推荐）
    """
    import time
    from request_llm.bridge_chatgpt import predict_no_ui, predict_no_ui_long_connection
    from toolbox import get_conf
    TIMEOUT_SECONDS, MAX_RETRY = get_conf('TIMEOUT_SECONDS', 'MAX_RETRY')
    # 多线程的时候，需要一个mutable结构在不同线程之间传递信息
    # list就是最简单的mutable结构，我们第一个位置放gpt输出，第二个位置传递报错信息
    mutable = [None, '']
    # multi-threading worker

    def mt(i_say, history):
        while True:
            try:
                if long_connection:
                    mutable[0] = predict_no_ui_long_connection(
                        inputs=i_say, top_p=top_p, temperature=temperature, history=history, sys_prompt=sys_prompt)
                else:
                    mutable[0] = predict_no_ui(
                        inputs=i_say, top_p=top_p, temperature=temperature, history=history, sys_prompt=sys_prompt)
                break
            except ConnectionAbortedError as token_exceeded_error:
                # 尝试计算比例，尽可能多地保留文本
                p_ratio, n_exceed = get_reduce_token_percent(
                    str(token_exceeded_error))
                if len(history) > 0:
                    history = [his[int(len(his) * p_ratio):]
                               for his in history if his is not None]
                else:
                    i_say = i_say[:     int(len(i_say) * p_ratio)]
                mutable[1] = f'警告，文本过长将进行截断，Token溢出数：{n_exceed}，截断比例：{(1-p_ratio):.0%}。'
            except TimeoutError as e:
                mutable[0] = '[Local Message] 请求超时。'
                raise TimeoutError
            except Exception as e:
                mutable[0] = f'[Local Message] 异常：{str(e)}.'
                raise RuntimeError(f'[Local Message] 异常：{str(e)}.')
    # 创建新线程发出http请求
    thread_name = threading.Thread(target=mt, args=(i_say, history))
    thread_name.start()
    # 原来的线程则负责持续更新UI，实现一个超时倒计时，并等待新线程的任务完成
    cnt = 0
    while thread_name.is_alive():
        cnt += 1
        chatbot[-1] = (i_say_show_user,
                       f"[Local Message] {mutable[1]}waiting gpt response {cnt}/{TIMEOUT_SECONDS*2*(MAX_RETRY+1)}"+''.join(['.']*(cnt % 4)))
        yield chatbot, history, '正常'
        time.sleep(1)
    # 把gpt的输出从mutable中取出来
    gpt_say = mutable[0]
    if gpt_say == '[Local Message] Failed with timeout.':
        raise TimeoutError
    return gpt_say


def write_results_to_file(history, file_name=None):
    """
        将对话记录history以Markdown格式写入文件中。如果没有指定文件名，则使用当前时间生成文件名。
    """
    import os
    import time
    if file_name is None:
        # file_name = time.strftime("chatGPT分析报告%Y-%m-%d-%H-%M-%S", time.localtime()) + '.md'
        file_name = 'chatGPT分析报告' + \
            time.strftime("%Y-%m-%d-%H-%M-%S", time.localtime()) + '.md'
    os.makedirs('./gpt_log/', exist_ok=True)
    with open(f'./gpt_log/{file_name}', 'w', encoding='utf8') as f:
        f.write('# chatGPT 分析报告\n')
        for i, content in enumerate(history):
            try:    # 这个bug没找到触发条件，暂时先这样顶一下
                if type(content) != str:
                    content = str(content)
            except:
                continue
            if i % 2 == 0:
                f.write('## ')
            f.write(content)
            f.write('\n\n')
    res = '以上材料已经被写入' + os.path.abspath(f'./gpt_log/{file_name}')
    print(res)
    return res


def regular_txt_to_markdown(text):
    """
        将普通文本转换为Markdown格式的文本。
    """
    text = text.replace('\n', '\n\n')
    text = text.replace('\n\n\n', '\n\n')
    text = text.replace('\n\n\n', '\n\n')
    return text


def CatchException(f):
    """
        装饰器函数，捕捉函数f中的异常并封装到一个生成器中返回，并显示到聊天当中。
    """
    @wraps(f)
    def decorated(txt, top_p, temperature, chatbot, history, systemPromptTxt, WEB_PORT):
        try:
            yield from f(txt, top_p, temperature, chatbot, history, systemPromptTxt, WEB_PORT)
        except Exception as e:
            from check_proxy import check_proxy
            from toolbox import get_conf
            proxies, = get_conf('proxies')
            tb_str = '```\n' + traceback.format_exc() + '```'
            if chatbot is None or len(chatbot) == 0:
                chatbot = [["插件调度异常", "异常原因"]]
            chatbot[-1] = (chatbot[-1][0],
                           f"[Local Message] 实验性函数调用出错: \n\n{tb_str} \n\n当前代理可用性: \n\n{check_proxy(proxies)}")
            yield chatbot, history, f'异常 {e}'
    return decorated


def HotReload(f):
    """
        装饰器函数，实现函数插件热更新
    """
    @wraps(f)
    def decorated(*args, **kwargs):
        fn_name = f.__name__
        f_hot_reload = getattr(importlib.reload(inspect.getmodule(f)), fn_name)
        yield from f_hot_reload(*args, **kwargs)
    return decorated


def report_execption(chatbot, history, a, b):
    """
        向chatbot中添加错误信息
    """
    chatbot.append((a, b))
    history.append(a)
    history.append(b)


def text_divide_paragraph(text):
    """
        将文本按照段落分隔符分割开，生成带有段落标签的HTML代码。
    """
    if '```' in text:
        # careful input
        return text
    else:
        # wtf input
        lines = text.split("\n")
        for i, line in enumerate(lines):
            lines[i] = lines[i].replace(" ", "&nbsp;")
        text = "</br>".join(lines)
        return text


def markdown_convertion(txt):
    """
        将Markdown格式的文本转换为HTML格式。如果包含数学公式，则先将公式转换为HTML格式。
    """
    pre = '<div class="markdown-body">'
    suf = '</div>'
    markdown_extension_configs = {
        'mdx_math': {
            'enable_dollar_delimiter': True,
            'use_gitlab_delimiters': False,
        },
    }
    find_equation_pattern = r'<script type="math/tex(?:.*?)>(.*?)</script>'

    def tex2mathml_catch_exception(content, *args, **kwargs):
        try:
            content = tex2mathml(content, *args, **kwargs)
        except:
            content = content
        return content

    def replace_math_no_render(match):
        content = match.group(1)
        if 'mode=display' in match.group(0):
            content = content.replace('\n', '</br>')
            return f"<font color=\"#00FF00\">$$</font><font color=\"#FF00FF\">{content}</font><font color=\"#00FF00\">$$</font>"
        else:
<<<<<<< HEAD
            return f"<font color=\"#00FF00\">$</font><font color=\"#FF00FF\">${content}</font><font color=\"#00FF00\">$</font>"
=======
            return f"<font color=\"#00FF00\">$</font><font color=\"#FF00FF\">{content}</font><font color=\"#00FF00\">$</font>"
>>>>>>> c2dcab0e

    def replace_math_render(match):
        content = match.group(1)
        if 'mode=display' in match.group(0):
            if '\\begin{aligned}' in content:
                content = content.replace('\\begin{aligned}', '\\begin{array}')
                content = content.replace('\\end{aligned}', '\\end{array}')
                content = content.replace('&', ' ')
            content = tex2mathml_catch_exception(content, display="block")
            return content
        else:
            return tex2mathml_catch_exception(content)
<<<<<<< HEAD
    if ('$' in txt) and ('```' not in txt):  # 有$标识的公式符号，且没有代码段```的标识
        # convert everything to html format
        split = markdown.markdown(text='---')
        convert_stage_1 = markdown.markdown(text=txt, extensions=['mdx_math', 'fenced_code', 'tables'], extension_configs=markdown_extension_configs)
=======
        
    def markdown_bug_hunt(content):
        """
        解决一个mdx_math的bug（单$包裹begin命令时多余<script>）
        """
        content = content.replace('<script type="math/tex">\n<script type="math/tex; mode=display">', '<script type="math/tex; mode=display">')
        content = content.replace('</script>\n</script>', '</script>')
        return content
    

    if ('$' in txt) and ('```' not in txt):  # 有$标识的公式符号，且没有代码段```的标识
        # convert everything to html format
        split = markdown.markdown(text='---')
        convert_stage_1 = markdown.markdown(text=txt, extensions=['mdx_math', 'fenced_code', 'tables', 'sane_lists'], extension_configs=markdown_extension_configs)
        convert_stage_1 = markdown_bug_hunt(convert_stage_1)
>>>>>>> c2dcab0e
        # re.DOTALL: Make the '.' special character match any character at all, including a newline; without this flag, '.' will match anything except a newline. Corresponds to the inline flag (?s).
        # 1. convert to easy-to-copy tex (do not render math)
        convert_stage_2_1, n = re.subn(find_equation_pattern, replace_math_no_render, convert_stage_1, flags=re.DOTALL)
        # 2. convert to rendered equation
        convert_stage_2_2, n = re.subn(find_equation_pattern, replace_math_render, convert_stage_1, flags=re.DOTALL)
        # cat them together
        return pre + convert_stage_2_1 + f'{split}' + convert_stage_2_2 + suf
    else:
        return pre + markdown.markdown(txt, extensions=['fenced_code', 'tables', 'sane_lists']) + suf


def close_up_code_segment_during_stream(gpt_reply):
    """
        在gpt输出代码的中途（输出了前面的```，但还没输出完后面的```），补上后面的```
    """
    if '```' not in gpt_reply:
        return gpt_reply
    if gpt_reply.endswith('```'):
        return gpt_reply

    # 排除了以上两个情况，我们
    segments = gpt_reply.split('```')
    n_mark = len(segments) - 1
    if n_mark % 2 == 1:
        # print('输出代码片段中！')
        return gpt_reply+'\n```'
    else:
        return gpt_reply


def format_io(self, y):
    """
        将输入和输出解析为HTML格式。将y中最后一项的输入部分段落化，并将输出部分的Markdown和数学公式转换为HTML格式。
    """
    if y is None or y == []:
        return []
    i_ask, gpt_reply = y[-1]
    i_ask = text_divide_paragraph(i_ask)  # 输入部分太自由，预处理一波
    gpt_reply = close_up_code_segment_during_stream(
        gpt_reply)  # 当代码输出半截的时候，试着补上后个```
    y[-1] = (
        None if i_ask is None else markdown.markdown(
            i_ask, extensions=['fenced_code', 'tables']),
        None if gpt_reply is None else markdown_convertion(gpt_reply)
    )
    return y


def find_free_port():
    """
        返回当前系统中可用的未使用端口。
    """
    import socket
    from contextlib import closing
    with closing(socket.socket(socket.AF_INET, socket.SOCK_STREAM)) as s:
        s.bind(('', 0))
        s.setsockopt(socket.SOL_SOCKET, socket.SO_REUSEADDR, 1)
        return s.getsockname()[1]


def extract_archive(file_path, dest_dir):
    import zipfile
    import tarfile
    import os
    # Get the file extension of the input file
    file_extension = os.path.splitext(file_path)[1]

    # Extract the archive based on its extension
    if file_extension == '.zip':
        with zipfile.ZipFile(file_path, 'r') as zipobj:
            zipobj.extractall(path=dest_dir)
            print("Successfully extracted zip archive to {}".format(dest_dir))

    elif file_extension in ['.tar', '.gz', '.bz2']:
        with tarfile.open(file_path, 'r:*') as tarobj:
            tarobj.extractall(path=dest_dir)
            print("Successfully extracted tar archive to {}".format(dest_dir))

    # 第三方库，需要预先pip install rarfile
    # 此外，Windows上还需要安装winrar软件，配置其Path环境变量，如"C:\Program Files\WinRAR"才可以
    elif file_extension == '.rar':
        try:
            import rarfile
            with rarfile.RarFile(file_path) as rf:
                rf.extractall(path=dest_dir)
                print("Successfully extracted rar archive to {}".format(dest_dir))
        except:
            print("Rar format requires additional dependencies to install")
            return '\n\n需要安装pip install rarfile来解压rar文件'

    # 第三方库，需要预先pip install py7zr
    elif file_extension == '.7z':
        try:
            import py7zr
            with py7zr.SevenZipFile(file_path, mode='r') as f:
                f.extractall(path=dest_dir)
                print("Successfully extracted 7z archive to {}".format(dest_dir))
        except:
            print("7z format requires additional dependencies to install")
            return '\n\n需要安装pip install py7zr来解压7z文件'
    else:
        return ''
    return ''


def find_recent_files(directory):
    """
        me: find files that is created with in one minutes under a directory with python, write a function
        gpt: here it is!
    """
    import os
    import time
    current_time = time.time()
    one_minute_ago = current_time - 60
    recent_files = []

    for filename in os.listdir(directory):
        file_path = os.path.join(directory, filename)
        if file_path.endswith('.log'):
            continue
        created_time = os.path.getmtime(file_path)
        if created_time >= one_minute_ago:
            if os.path.isdir(file_path):
                continue
            recent_files.append(file_path)

    return recent_files


def on_file_uploaded(files, chatbot, txt):
    if len(files) == 0:
        return chatbot, txt
    import shutil
    import os
    import time
    import glob
    from toolbox import extract_archive
    try:
        shutil.rmtree('./private_upload/')
    except:
        pass
    time_tag = time.strftime("%Y-%m-%d-%H-%M-%S", time.localtime())
    os.makedirs(f'private_upload/{time_tag}', exist_ok=True)
    err_msg = ''
    for file in files:
        file_origin_name = os.path.basename(file.orig_name)
        shutil.copy(file.name, f'private_upload/{time_tag}/{file_origin_name}')
        err_msg += extract_archive(f'private_upload/{time_tag}/{file_origin_name}',
                                   dest_dir=f'private_upload/{time_tag}/{file_origin_name}.extract')
    moved_files = [fp for fp in glob.glob(
        'private_upload/**/*', recursive=True)]
    txt = f'private_upload/{time_tag}'
    moved_files_str = '\t\n\n'.join(moved_files)
    chatbot.append(['我上传了文件，请查收',
                    f'[Local Message] 收到以下文件: \n\n{moved_files_str}' +
                    f'\n\n调用路径参数已自动修正到: \n\n{txt}' +
                    f'\n\n现在您点击任意实验功能时，以上文件将被作为输入参数'+err_msg])
    return chatbot, txt


def on_report_generated(files, chatbot):
    from toolbox import find_recent_files
    report_files = find_recent_files('gpt_log')
    if len(report_files) == 0:
        return None, chatbot
    # files.extend(report_files)
    chatbot.append(['汇总报告如何远程获取？', '汇总报告已经添加到右侧“文件上传区”（可能处于折叠状态），请查收。'])
    return report_files, chatbot


@lru_cache(maxsize=128)
def read_single_conf_with_lru_cache(arg):
    try:
        r = getattr(importlib.import_module('config_private'), arg)
    except:
        r = getattr(importlib.import_module('config'), arg)
    # 在读取API_KEY时，检查一下是不是忘了改config
    if arg == 'API_KEY':
        # 正确的 API_KEY 是 "sk-" + 48 位大小写字母数字的组合
        API_MATCH = re.match(r"sk-[a-zA-Z0-9]{48}$", r)
        if API_MATCH:
            print(f"[API_KEY] 您的 API_KEY 是: {r[:15]}*** API_KEY 导入成功")
        else:
            assert False, "正确的 API_KEY 是 'sk-' + '48 位大小写字母数字' 的组合，请在config文件中修改API密钥, 添加海外代理之后再运行。" + \
                "（如果您刚更新过代码，请确保旧版config_private文件中没有遗留任何新增键值）"
    if arg == 'proxies':
        if r is None:
            print('[PROXY] 网络代理状态：未配置。无代理状态下很可能无法访问。建议：检查USE_PROXY选项是否修改。')
        else:
            print('[PROXY] 网络代理状态：已配置。配置信息如下：', r)
            assert isinstance(r, dict), 'proxies格式错误，请注意proxies选项的格式，不要遗漏括号。'
    return r


def get_conf(*args):
    # 建议您复制一个config_private.py放自己的秘密, 如API和代理网址, 避免不小心传github被别人看到
    res = []
    for arg in args:
        r = read_single_conf_with_lru_cache(arg)
        res.append(r)
    return res


def clear_line_break(txt):
    txt = txt.replace('\n', ' ')
    txt = txt.replace('  ', ' ')
    txt = txt.replace('  ', ' ')
    return txt


class DummyWith():
    def __enter__(self):
        return self

    def __exit__(self, exc_type, exc_value, traceback):
        return<|MERGE_RESOLUTION|>--- conflicted
+++ resolved
@@ -224,11 +224,7 @@
             content = content.replace('\n', '</br>')
             return f"<font color=\"#00FF00\">$$</font><font color=\"#FF00FF\">{content}</font><font color=\"#00FF00\">$$</font>"
         else:
-<<<<<<< HEAD
-            return f"<font color=\"#00FF00\">$</font><font color=\"#FF00FF\">${content}</font><font color=\"#00FF00\">$</font>"
-=======
             return f"<font color=\"#00FF00\">$</font><font color=\"#FF00FF\">{content}</font><font color=\"#00FF00\">$</font>"
->>>>>>> c2dcab0e
 
     def replace_math_render(match):
         content = match.group(1)
@@ -241,12 +237,6 @@
             return content
         else:
             return tex2mathml_catch_exception(content)
-<<<<<<< HEAD
-    if ('$' in txt) and ('```' not in txt):  # 有$标识的公式符号，且没有代码段```的标识
-        # convert everything to html format
-        split = markdown.markdown(text='---')
-        convert_stage_1 = markdown.markdown(text=txt, extensions=['mdx_math', 'fenced_code', 'tables'], extension_configs=markdown_extension_configs)
-=======
         
     def markdown_bug_hunt(content):
         """
@@ -262,7 +252,6 @@
         split = markdown.markdown(text='---')
         convert_stage_1 = markdown.markdown(text=txt, extensions=['mdx_math', 'fenced_code', 'tables', 'sane_lists'], extension_configs=markdown_extension_configs)
         convert_stage_1 = markdown_bug_hunt(convert_stage_1)
->>>>>>> c2dcab0e
         # re.DOTALL: Make the '.' special character match any character at all, including a newline; without this flag, '.' will match anything except a newline. Corresponds to the inline flag (?s).
         # 1. convert to easy-to-copy tex (do not render math)
         convert_stage_2_1, n = re.subn(find_equation_pattern, replace_math_no_render, convert_stage_1, flags=re.DOTALL)
